--- conflicted
+++ resolved
@@ -644,7 +644,7 @@
     """ Returns a deferred that is callbacked/errbacked with whatever deferred in `ds` fires first. """
     d = defer.DeferredList(ds, fireOnOneCallback=True, fireOnOneErrback=True, consumeErrors=True)
     d.addCallback(operator.itemgetter(0))
-<<<<<<< HEAD
+    d.addErrback(get_maybe_first_error_failure)
     return d
 
 
@@ -682,9 +682,6 @@
             return side_effect
 
     return _wrapped
-=======
-    d.addErrback(get_maybe_first_error_failure)
-    return d
 
 
 def get_maybe_first_error_failure(reason):
@@ -724,4 +721,3 @@
     return_deferred = dl.addCallback(operator.itemgetter(0)).addErrback(get_maybe_first_error_failure)
 
     return return_deferred.addBoth(cleanup)
->>>>>>> 26b0d068
